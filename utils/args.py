from dataclasses import dataclass
from pathlib import Path
from typing import Tuple

import tyro

from utils.types import LogLevel, OrbitTrajectoryOptions, RayMarchingOptions, RenderingOptions, SceneOptions, TransformsProvider


@dataclass(frozen=True, kw_only=True)
class CommonArgs:
    # log level
    logging: LogLevel = "INFO"

    # random seed
    seed: int = 1_000_000_007

    # display model information after model init
    summary: bool=False


@dataclass(frozen=True, kw_only=True)
class TrainingArgs:
    # learning rate
    lr: float

    momentum: float | None

    # batch size
    bs: int

    # training epochs
    n_epochs: int

    # batches per epoch
    n_batches: int

    # loop within training data for this number of iterations, this helps reduce the effective
    # dataloader overhead.
    data_loop: int

    # will validate every `validate_every` epochs, set this to a large value to disable validation
    validate_every: int

    # number of latest checkpoints to keep
    keep: int=1

    # how many epochs should a new checkpoint to be kept (in addition to keeping the last `keep`
    # checkpoints)
    keep_every: int | None=None

    @property
    def keep_every_n_steps(self) -> int | None:
        if self.keep_every is None:
            return None
        else:
            return self.keep_every * self.n_batches

@dataclass(frozen=True, kw_only=True)
class ImageFitArgs:
    common: CommonArgs=CommonArgs()
    train: TrainingArgs=TrainingArgs(
        # paper:
        #   We observed fastest convergence with a learning rate of 10^{-4} for signed distance
        #   functions and 10^{-2} otherwise
        #
        # We use a smaller learning rate since our batch size is much smaller the paper (see below).
        lr=1e-3,
        momentum=None,  # using adam so momentum doesn't matter
        # paper:
        #   ...as well a a batch size of 2^{14} for neural radiance caching and 2^{18} otherwise.
        #
        # In our case, setting the batch size to a larger number hinders data loading performance,
        # and thus causes the GPU not being fully occupied.  On the other hand, setting the batch
        # size to a smaller one utilizes the GPU fully, but the iterations per second capped at
        # some rate which results in lower throughput. setting bs to 2^{10} achieves a satisfing
        # tradeoff here.
        bs=2**10,
        n_epochs=32,
        n_batches=2**30,
        data_loop=1,
        validate_every=1,
    )


@dataclass(frozen=True, kw_only=True)
class NeRFArgsBase:
    # experiment artifacts are saved under this directory
    exp_dir: Path

    raymarch: RayMarchingOptions
    render: RenderingOptions
    scene: SceneOptions

    common: CommonArgs=CommonArgs()


@dataclass(frozen=True, kw_only=True)
class NeRFTrainingArgs(NeRFArgsBase):
    # directories or transform.json files containing data for training
    frames_train: tyro.conf.Positional[Tuple[Path, ...]]

    # directories or transform.json files containing data for validation
    frames_val: Tuple[Path, ...]=()

    # if specified, continue training from this checkpoint
    ckpt: Path | None=None

    # training hyper parameters
    train: TrainingArgs=TrainingArgs(
        # This is a relatively large learning rate, should be used jointly with
        # `threasholded_exponential` as density activation, and random color as supervision for
        # transparent pixels.
        lr=1e-2,
        momentum=None,
        bs=1024 * (1<<10),
        n_epochs=50,
        n_batches=2**10,
        data_loop=1,
        validate_every=10,
    )

    # raymarching/rendering options during training
    raymarch: RayMarchingOptions=RayMarchingOptions(
        diagonal_n_steps=1<<10,
        perturb=True,
        density_grid_res=128,
    )
    render: RenderingOptions=RenderingOptions(
        bg=(1.0, 1.0, 1.0),  # white, but ignored by default due to random_bg=True
        random_bg=True,
    )
    scene: SceneOptions=SceneOptions(
        world_scale=1.0,
        resolution_scale=1.0,
        camera_near=0.1,
    )

    # raymarching/rendering options for validating during training
    raymarch_eval: RayMarchingOptions=RayMarchingOptions(
        diagonal_n_steps=1<<10,
        perturb=False,
        density_grid_res=128,
    )
    render_eval: RenderingOptions=RenderingOptions(
        bg=(0.0, 0.0, 0.0),  # black
        random_bg=False,
    )


@dataclass(frozen=True, kw_only=True)
class NeRFTestingArgs(NeRFArgsBase):
    frames: tyro.conf.Positional[Tuple[Path, ...]]

    # use checkpoint from this path (can be a directory) for testing
    ckpt: Path

    # if specified, render with a generated orbiting trajectory instead of the loaded frame
    # transformations
    trajectory: TransformsProvider="loaded"

    orbit: OrbitTrajectoryOptions

    # naturally sort frames according to their file names before testing
    sort_frames: bool=False

    # if specified value contains "video", a video will be saved; if specified value contains
    # "image", rendered images will be saved.  Value can contain both "video" and "image", e.g.,
    # `--save-as "video-image"` will save both video and images.
    save_as: str="image and video"

    # raymarching/rendering options during testing
    raymarch: RayMarchingOptions=RayMarchingOptions(
        diagonal_n_steps=1<<10,
        perturb=False,
        density_grid_res=128,
    )
    render: RenderingOptions=RenderingOptions(
        bg=(0.0, 0.0, 0.0),  # black
        random_bg=False,
    )
    scene: SceneOptions=SceneOptions(
        world_scale=1.0,
<<<<<<< HEAD
        image_scale=1.0,
    )
    
@dataclass(frozen=True,kw_only=True)
class GuiWindowArgs():
    # directories or transform.json files containing data for training
    frames_train: tyro.conf.Positional[Tuple[Path, ...]]
    exp_dir: Path
    
    W:int=800 
    H:int=800
    resolution_scale=1.0
    common: CommonArgs=CommonArgs()
    scene: SceneOptions=SceneOptions(
        world_scale=0.6,
        image_scale=1.0,

    )
    bound:float=1.5*scene.world_scale
    
    raymarch: RayMarchingOptions=RayMarchingOptions(
        diagonal_n_steps=1<<10,
        perturb=False,
        density_grid_res=128,
    )
    render: RenderingOptions=RenderingOptions(
        bg=(0.0, 0.0, 0.0),  # black
        random_bg=False,
    )
    max_step:int=100_000_000
=======
        resolution_scale=1.0,
        camera_near=0.1,
    )
>>>>>>> 87c9a53e
<|MERGE_RESOLUTION|>--- conflicted
+++ resolved
@@ -181,8 +181,8 @@
     )
     scene: SceneOptions=SceneOptions(
         world_scale=1.0,
-<<<<<<< HEAD
-        image_scale=1.0,
+        resolution_scale=1.0,
+        camera_near=0.1,
     )
     
 @dataclass(frozen=True,kw_only=True)
@@ -211,9 +211,4 @@
         bg=(0.0, 0.0, 0.0),  # black
         random_bg=False,
     )
-    max_step:int=100_000_000
-=======
-        resolution_scale=1.0,
-        camera_near=0.1,
-    )
->>>>>>> 87c9a53e
+    max_step:int=100_000_000