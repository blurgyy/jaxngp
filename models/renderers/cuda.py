--- conflicted
+++ resolved
@@ -306,22 +306,11 @@
 
     t_starts, t_ends = make_near_far_from_bound(bound, o_world, d_world)
 
-<<<<<<< HEAD
-    image_array = jnp.empty((camera.H, camera.W, 3), dtype=jnp.uint8)
-    depth_array = jnp.empty((camera.H, camera.W), dtype=jnp.uint8)
-    for idcs in indices:
-        if options.random_bg:
-            KEY, key = jran.split(KEY, 2)
-            bg = jran.uniform(key, rgbs.shape, rgbs.dtype, minval=0, maxval=1)
-        else:
-            bg = jnp.asarray(options.bg)
-=======
     rays_rgb = jnp.zeros((camera.n_pixels, 3), dtype=jnp.float32)
     rays_T = jnp.ones(camera.n_pixels, dtype=jnp.float32)
     rays_depth = jnp.zeros(camera.n_pixels, dtype=jnp.float32)
 
     if options.random_bg:
->>>>>>> 0b5bb59e
         KEY, key = jran.split(KEY, 2)
         rays_bg = jran.uniform(key, rays_rgb.shape, rays_rgb.dtype, minval=0, maxval=1)
     else:
