--- conflicted
+++ resolved
@@ -9,13 +9,11 @@
 import jax.random as jran
 import optax
 import tyro
-import numpy as np
-from pathlib import Path
 
 from models.nerfs import make_nerf_ngp, make_skysphere_background_model_ngp
 from models.renderers import render_image_inference
 from utils import common, data
-from utils.args import NeRFTrainingArgs,GuiWindowArgs
+from utils.args import NeRFTrainingArgs
 from utils.types import (
     NeRFBatchConfig,
     NeRFState,
@@ -54,18 +52,6 @@
                 scene=scene,
                 perm=perm,
             )
-<<<<<<< HEAD
-        )
- 
-        if state.should_call_update_ogrid:
-            # update occupancy grid
-            for cas in range(state.scene_meta.cascades):
-                KEY, key = jran.split(KEY, 2)
-                state = state.update_ogrid_density(
-                    KEY=key,
-                    cas=cas,
-                    update_all=bool(state.should_update_all_ogrid_cells),
-=======
             n_processed_rays += state.batch_config.n_rays
             total_loss += metrics["loss"]
 
@@ -82,7 +68,6 @@
                     state.batch_config.n_rays,
                     loss_log,
                     loss_db,
->>>>>>> 7d9aff52
                 )
             )
 
